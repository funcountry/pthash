--- conflicted
+++ resolved
@@ -20,27 +20,16 @@
             for (auto attempt = 0; attempt < 10; ++attempt) {
                 actual_config.seed = random_value();
                 try {
-<<<<<<< HEAD
-                    return build_from_hashes(hash_generator<RandomAccessIterator, hasher_type>(keys, m_seed),
-                                             num_keys, config);
-=======
                     return build_from_hashes(hash_generator<RandomAccessIterator>(keys, actual_config.seed),
                                              num_keys, actual_config);
->>>>>>> 7519f56f
                 } catch (seed_runtime_error const& error) {
                     std::cout << "attempt " << attempt + 1 << " failed" << std::endl;
                 }
             }
             throw seed_runtime_error();
         }
-<<<<<<< HEAD
-        m_seed = config.seed;
-        return build_from_hashes(hash_generator<RandomAccessIterator, hasher_type>(keys, m_seed),
-                                 num_keys, config);
-=======
         return build_from_hashes(hash_generator<RandomAccessIterator>(keys, config.seed), num_keys,
                                  config);
->>>>>>> 7519f56f
     }
 
     template <typename RandomAccessIterator>
